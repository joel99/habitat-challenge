<p align="center">
  <img width = "50%" src='res/img/habitat_logo_with_text_horizontal_blue.png' />
  </p>

--------------------------------------------------------------------------------

# Habitat Challenge 2020

This repository contains starter code for the 2020 challenge, details of the tasks, and training and evaluation setups. For an overview of habitat-challenge visit [aihabitat.org/challenge](https://aihabitat.org/challenge/). 

If you are looking for our 2019 starter code, it's available in the [`challenge-2019 branch`](https://github.com/facebookresearch/habitat-challenge/tree/challenge-2019).

This year, we are hosting challenges on two embodied navigation tasks: 
1. PointNav (*‘Go 5m north, 3m west relative to start’*)
1. ObjectNav (*‘find a chair’*). 

Task #1: PointNav focuses on realism and *sim2real predictivity* (the ability to predict the performance of a nav-model on a real robot from its performance in simulation). 

Task #2: ObjectNav focuses on egocentric object/scene recognition and a commonsense understanding of object semantics (where is a fireplace typically located in a house?). 


## Task 1: PointNav 
In PointNav, an agent is spawned at a random starting position and orientation in an unseen environment and and asked to navigate to target coordinates specified relative to the agent’s start location (*‘Go 5m north, 3m west relative to start’*). No ground-truth map is available and the agent must only use its sensory input (an RGB-D camera) to navigate. 

### Dataset
We use [Gibson 3D scenes](http://gibsonenv.stanford.edu/database/) for the challenge. As in the 2019 Habitat challenge, we use the splits provided by the Gibson dataset, retaining the train and val sets, and separating the test set into test-standard and test-challenge. The train and val scenes are provided to participants. The test scenes are used for the official challenge evaluation and are not provided to participants. Note: The agent size has changed from 2019, thus the navigation episodes have changed (a wider agent in 2020 rendered many of 2019 episodes unnavigable). 

### Evaluation
After calling the STOP action, the agent is evaluated using the 'Success weighted by Path Length' (SPL) metric [2]. 

<p align="center">
  <img src='res/img/spl.png' />
</p>


An episode is deemed successful if on calling the STOP action, the agent is within 0.36m (2x agent-radius) of the goal position.


### New in 2020
The main emphasis in 2020 is on increased realism and on sim2real predictivity (the ability to predict performance on a real robot from its performance in simulation). 

Specifically, we introduce the following changes inspired by our experiments and findings in [3]: 

1. **No GPS+Compass sensor**: In 2019, the relative coordinates specifying the goal were continuously updated during agent movement &mdash; essentially simulating an agent with perfect localization and heading estimation (*e.g.* an agent with an idealized GPS+Compass). However, high-precision localization in indoor environments can not be assumed in realistic settings &mdash; GPS has low precision indoors, (visual) odometry may be noisy, SLAM-based localization can fail, etc. Hence, in 2020's challenge the agent does NOT have a GPS+Compass sensor and must navigate solely using an egocentric RGB-D camera. This change elevates the need to perform RGBD-based online localization. 

1. **Noisy Actuation and Sensing**: In 2019, the agent actions were deterministic &mdash; *i.e.* when the agent executes *turn-left 30 degrees*, it turns *exactly* 30 degrees, and forward 0.25 m moves the agent *exactly* 0.25 m forward (modulo collisions). However, no robot moves deterministically &mdash; actuation error, surface properties such as friction, and a myriad of other sources of error introduce significant drift over a long trajectory. To model this, we introduce a noise model acquired by benchmarking the [Locobot](http://www.locobot.org/) robot by the [PyRobot](https://www.pyrobot.org/) team. We also added RGB and Depth sensor noises. 

    <p align="center">
      <img src="res/img/pyrobot-noise-rollout.png" height="200"/>
    </p>
    Figure shows the effect of actuation noise. The black line is the trajectory of an action sequence with perfect actuation (no noise). In red are multiple rollouts of this action sequence sampled from the actuation noise model. As we can see, identical action sequences can lead to vastly different final locations.

1. **Collision Dynamics and ‘Sliding'**: In 2019, when the agent takes an action that results in a collision, the agent *slides* along the obstacle as opposed to stopping. This behavior is prevalent in video game engines as it allows for smooth human control; it is also enabled by default in MINOS, Deepmind Lab, AI2 THOR, and Gibson v1. We have found that this behavior enables 'cheating' by learned agents &mdash; the agents exploit this sliding mechanism to take an effective path that appears to travel *through non-navigable regions* of the environment (like walls). Such policies fail disastrously in the real world where the robot bump sensors  force a stop on contact with obstacles. To rectify this issue, we modify [Habitat-Sim to disable sliding on collisions](https://github.com/facebookresearch/habitat-sim/pull/439). 

1. **Multiple cosmetic/minor changes**: Change in robot embodiment/size, camera resolution, height, and orientation, etc &mdash; to match LoCoBot. 


<<<<<<< HEAD
=======

### PointNav DD-PPO Baseline Starter Code
We have added a config in configs/ddpo_pointnav.yaml that includes a baseline using DDPPO from Habitat-API. 

1. Install the [Habitat-Sim](https://github.com/facebookresearch/habitat-sim/) and [Habitat-API](https://github.com/facebookresearch/habitat-api/) packages. Also ensure that habitat-baselines is installed when installing Habitat-API by installing it with ```python setup.py develop --all```

1. Download the Gibson dataset following the instructions [here](https://github.com/StanfordVL/GibsonEnv#database). After downloading extract the dataset to folder `habitat-challenge/habitat-challenge-data/data/scene_datasets/gibson/` folder (this folder should contain the `.glb` files from gibson). Note that the `habitat-api` folder is the [habitat-api](https://github.com/facebookresearch/habitat-api/) repository folder. The data also needs to be be in the habitat-challenge-data/ in this repository.

1. Download the dataset for Gibson pointnav from [link](https://dl.fbaipublicfiles.com/habitat/data/datasets/pointnav/gibson/v2/pointnav_gibson_v2.zip) and place it in the folder `habitat-challenge/habitat-challenge-data/data/datasets/pointnav/gibson`. If placed correctly, you should have the train and val splits at `habitat-challenge/habitat-challenge-data/data/datasets/pointnav/gibson/v2/train/` and `habitat-challenge/habitat-challenge-data/data/datasets/pointnav/gibson/v2/val/` respectively. Place Gibson scenes downloaded in step-4 of local-evaluation under the `habitat-challenge/habitat-challenge-data/data/scene_datasets` folder. If you have already downloaded thes files for the habitat-api repo, you may simply symlink them using `ln -s $PATH_TO_SCENE_DATASETS habitat-challenge-data/data/scene_datasets` (if on OSX or Linux).

1. An example on how to train the DD-PPO can be found in [habitat-api/habitat_baselines/rl/ddppo](https://github.com/facebookresearch/habitat-api/tree/master/habitat_baselines/rl/ddppo). See the corresponding README in habitat-api for how to adjust the various hyperparameters, save locations, visual encoders and other features. 
    
    1. To run on a single machine use the following script:
        ```bash
        #/bin/bash

        export GLOG_minloglevel=2
        export MAGNUM_LOG=quiet

        set -x
        python -u -m torch.distributed.launch \
            --use_env \
            --nproc_per_node 1 \
            habitat_baselines/run.py \
            --exp-config configs/ddppo_pointnav.yaml \
            --run-type train \
            TASK_CONFIG.DATASET.SPLIT 'train' 
        ```
    1. There is also an example of running the code on a distributed a slurm cluster. While this is not necessary, if you have access to that level of compute, it can significantly speed up training. To run on multiple machines in a slurm cluster run the following script. change ```#SBATCH --nodes $NUM_OF_MACHINES``` to the number of machines and ```#SBATCH --ntasks-per-node $NUM_OF_GPUS``` and ```$SBATCH --gres $NUM_OF_GPUS``` to specify the number of GPUS to use per requested machine.
        ```bash
        #!/bin/bash
        #SBATCH --job-name=ddppo
        #SBATCH --output=logs.ddppo.out
        #SBATCH --error=logs.ddppo.err
        #SBATCH --gres gpu:1
        #SBATCH --nodes 1
        #SBATCH --cpus-per-task 10
        #SBATCH --ntasks-per-node 1
        #SBATCH --mem=60GB
        #SBATCH --time=12:00
        #SBATCH --signal=USR1@600
        #SBATCH --partition=dev

        export GLOG_minloglevel=2
        export MAGNUM_LOG=quiet

        export MASTER_ADDR=$(srun --ntasks=1 hostname 2>&1 | tail -n1)

        set -x
        srun python -u -m habitat_baselines.run \
            --exp-config configs/ddppo_pointnav.yaml \
            --run-type train \
            TASK_CONFIG.DATASET.SPLIT 'train' 
        ```
    1. **Notes about performance**: We have noticed that turning on the RGB/Depth sensor noise may lead to reduced simulation speed. As such, we recommend initially training with these noises turned off and using them for fine tuning if necessary. This can be done by commenting out the lines that include the key "NOISE_MODEL" in the config: ```habitat-challenge/configs/challenge_pointnav2020.local.rgbd.yaml```.
    1. The preceding two scripts are based off ones found in the [habitat_baselines/ddppo](https://github.com/facebookresearch/habitat-api/tree/master/habitat_baselines/rl/ddppo).

1. The checkpoint specified by ```$PATH_TO_CHECKPOINT ``` can evaluated by SPL and other measurements by running the following command:

    ```bash
    python -u -m habitat_baselines.run \
        --exp-config configs/ddppo_pointnav.yaml \
        --run-type eval \
        EVAL_CKPT_PATH_DIR $PATH_TO_CHECKPOINT \
        TASK_CONFIG.DATASET.SPLIT val
    ```
    The weights used for our DD-PPO pointnav baseline for the Habitat-2020 challenge can be downloaded with the following command. The default DD-PPO baseline is trained for 120 Updates on 10 million frames with the config param: ```RL.SLACK_REWARD '-0.001'``` which reduces the slack reward to -0.001:
    ```bash
    wget https://dl.fbaipublicfiles.com/habitat/data/baselines/v1/ddppo_pointnav_habitat2020_challenge_baseline_v1.pth
    ```
1. To run the code on EvalAI, you will need to build a docker file. We modify one for the baseline located in `Pointnav_DDPPO_baseline.Docker` For the sake of completeness, we list the step by step modifications that you may have to your own Docker are listed below. If you just want to test the baseline code, feel free to skip the sction as the ```Pointnav_DDPPO_baseline.Dockerfile``` is ready to go as is.
    1. You may want to modify the PointNav.Dockerfile to include PyTorch or other libraries. To install pytorch, ifcfg and tensorboard, add the following command to the Docker file:
        ```dockerfile
        RUN /bin/bash -c ". activate habitat; pip install ifcfg torch tensorboard"
        ```
    1. You change which ```agent.py``` and which ``submission.sh`` script is used in the Docker, modify the following lines and replace the first agent.py or submission.sh with your new files.:
        ```dockerfile
        ADD agent.py agent.py
        ADD submission.sh submission.sh
        ```
    1. Do not forget to add any other files you may need in the Docker, for example, we add the ```demo.ckpt.pth``` file which is the saved weights from the DDPPO example code.
    
    1. Finally modify the submission.sh script to run the appropiate command to test your agents. The scaffold for this code can be found ```agent.py``` and the DD-PPO PointNav specific agent can be found in ```ddppo_agents.py```. In this example, we only modify the final command of the PointNav docker: by adding the following args to submission.sh ```--model-path demo.ckpt.pth --input-type rgbd```. The default submission.sh script will pass these args to the python script. You may also replace the submission.sh. 
        1. Please note that at this time, that habitat_baselines uses a slightly different config system and the configs nodes for habitat are defined under TASK_CONFIG which is loaded at runtime from BASE_TASK_CONFIG_PATH. We manually overwrite this config using the opts args in our agent.py file.

1. Once your Dockerfile and other code is modified to your satisfcation, build it with the following command.
    ```bash
    docker build . --file Pointnav_DDPPO_Baseline.Dockerfile -t pointnav_submission
    ```
1. To test locally simple run the ```test_locally_pointnav_rgbd.sh``` script. If the docker runs your code without errors, it should work on Eval-AI. The instructions for submitting the Docker to EvalAI are listed below.

>>>>>>> 03e2b1ba
## Task 2: ObjectNav

In ObjectNav, an agent is initialized at a random starting position and orientation in an unseen environment and asked to find an instance of an object category (*‘find a chair’*) by navigating to  it. A map of the environment is not provided and the agent must only use its sensory input to navigate. 

The agent is equipped with an RGB-D camera and a (noiseless) GPS+Compass sensor. GPS+Compass sensor provides the agent’s current location and orientation information relative to the start of the episode. We attempt to match the camera specification (field of view, resolution) in simulation to the Azure Kinect camera, but this task does not involve any injected sensing noise. 

### Dataset
We use 90 of the [Matterport3D scenes (MP3D)](https://niessner.github.io/Matterport/) with the standard splits of train/val/test as prescribed by Anderson *et al.* [2]. MP3D contains 40 annotated categories. We hand-select a subset of 21 by excluding categories that are not visually well defined (like doorways or windows) and architectural elements (like walls, floors, and ceilings). 

### Evaluation
We generalize the PointNav evaluation protocol used by [1,2,3] to ObjectNav. At a high-level, we measure performance along the same two axes:  
- **Success**: Did the agent navigate to an instance of the goal object? (Notice: *any* instance, regardless of distance from starting location.)
- **Efficiency**: How efficient was the agent's path compared to an optimal path? (Notice: optimal path = shortest path from the agent's starting position to the *closest* instance of the target object category.)

Concretely, an episode is deemed successful if on calling the STOP action, the agent is within 1.0m Euclidean distance from any instance of the target object category AND the object *can be viewed by an oracle* from that stopping position by turning the agent or looking up/down. Notice: we do NOT require the agent to be actually viewing the object at the stopping location, simply that the such oracle-visibility is possible without moving. Why? Because we want participants to focus on *navigation* not object framing. In the larger goal of Embodied AI, the agent is navigating to an object instance in order to interact with is (say point at or manipulate an object). Oracle-visibility is our proxy for *'the agent is close enough to interact with the object'*. 

ObjectNav-SPL is defined analogous to PointNav-SPL. The only key difference is that the shortest path is computed to the object instance closest to the agent start location. Thus, if an agent spawns very close to *'chair1'* but stops at a distant *'chair2'*, it will be achieve 100% success (because it found a *'chair'*) but a fairly low SPL (because the agent path is much longer compared to the oracle path). 

## Participation Guidelines

Participate in the contest by registering on the [EvalAI challenge page](https://evalai.cloudcv.org/web/challenges/challenge-page/580/overview) and creating a team. Participants will upload docker containers with their agents that evaluated on a AWS GPU-enabled instance. Before pushing the submissions for remote evaluation, participants should test the submission docker locally to make sure it is working. Instructions for training, local evaluation, and online submission are provided below.

### Local Evaluation

1. Clone the challenge repository:  

    ```bash
    git clone https://github.com/facebookresearch/habitat-challenge.git
    cd habitat-challenge
    ```

1. Implement your own agent or try one of ours. We provide an agent in `agent.py` that takes random actions:
    ```python
    import habitat

    class RandomAgent(habitat.Agent):
        def reset(self):
            pass

        def act(self, observations):
            return {"action": numpy.random.choice(task_config.TASK.POSSIBLE_ACTIONS)}

    def main():
        agent = RandomAgent(task_config=config)
        challenge = habitat.Challenge()
        challenge.submit(agent)
    ```
    [Optional] Modify submission.sh file if your agent needs any custom modifications (e.g. command-line arguments). Otherwise, nothing to do. Default submission.sh is simply a call to `RandomAgent` agent in `agent.py`. 


1. Install [nvidia-docker v2](https://github.com/NVIDIA/nvidia-docker) following instructions here: [https://github.com/nvidia/nvidia-docker/wiki/Installation-(version-2.0)](https://github.com/nvidia/nvidia-docker/wiki/Installation-(version-2.0)). 
Note: only supports Linux; no Windows or MacOS.

1. Modify the provided Dockerfile if you need custom modifications. Let's say your code needs `pytorch`, these dependencies should be pip installed inside a conda environment called `habitat` that is shipped with our habitat-challenge docker, as shown below:

    ```dockerfile
    FROM fairembodied/habitat-challenge:2020

    # install dependencies in the habitat conda environment
    RUN /bin/bash -c ". activate habitat; pip install torch"

    ADD agent.py /agent.py
    ADD submission.sh /submission.sh
    ```
    Build your docker container: `docker build . --file Pointnav.Dockerfile  -t pointnav_submission` or using `docker build . --file Objectnav.Dockerfile  -t objectnav_submission`. (Note: you may need `sudo` priviliges to run this command.)

1. a) PointNav: Download Gibson scenes used for Habitat Challenge. Accept terms [here](https://docs.google.com/forms/d/e/1FAIpQLSen7LZXKVl_HuiePaFzG_0Boo6V3J5lJgzt3oPeSfPr4HTIEA/viewform) and select the download corresponding to “Habitat Challenge Data for Gibson (1.5 GB)“. Place this data in: `habitat-challenge/habitat-challenge-data/data/scene_datasets/gibson`
   
   b) ObjectNav: Download Matterport3D scenes used for Habitat Challenge [here](https://niessner.github.io/Matterport/). Place this data in: `habitat-challenge/habitat-challenge-data/data/scene_datasets/mp3d`


    **Using Symlinks:**  If you used symlinks (i.e. `ln -s`) to link to an existing download of Gibson or MP3D, there is an additional step.  For  ObjectNav/MP3D (and similarly for PointNav/Gibson),
    first make sure there is only one level of symlink (instead of a symlink to a symlink link to a .... symlink) with
      ```bash
      ln -f -s $(realpath habitat-challenge-data/data/scene_datasets/mp3d) \
          habitat-challenge-data/data/scene_datasets/mp3d
      ```
     
     Then modify the docker command `test_locally_objectnav_rgbd` to mount the linked to location by adding 
     `-v $(realpath habitat-challenge-data/data/scene_datasets/mp3d)`.  The modified docker command
     would be
     ```bash
      docker run \
          -v $(pwd)/habitat-challenge-data:/habitat-challenge-data \
          -v $(realpath habitat-challenge-data/data/scene_datasets/mp3d) \
          --runtime=nvidia \
          -e "AGENT_EVALUATION_TYPE=local" \
          -e "TRACK_CONFIG_FILE=/challenge_objectnav2020.local.rgbd.yaml" \
          ${DOCKER_NAME}
    ```

1. Evaluate your docker container locally:
    ```bash
    # Testing PointNav
    ./test_locally_pointnav_rgbd.sh --docker-name pointnav_submission
    
    # Testing ObjectNav
    ./test_locally_objectnav_rgbd.sh --docker-name objectnav_submission
    ```
    If the above command runs successfully you will get an output similar to:
    ```
    2019-02-14 21:23:51,798 initializing sim Sim-v0
    2019-02-14 21:23:52,820 initializing task Nav-v0
    2020-02-14 21:23:56,339 distance_to_goal: 5.205519378185272
    2020-02-14 21:23:56,339 spl: 0.0
    ```
    Note: this same command will be run to evaluate your agent for the leaderboard. **Please submit your docker for remote evaluation (below) only if it runs successfully on your local setup.**  

### Online submission

Follow instructions in the `submit` tab of the EvalAI challenge page (coming soon) to submit your docker image. Note that you will need a version of EvalAI `>= 1.2.3`. Pasting those instructions here for convenience:

```bash
# Installing EvalAI Command Line Interface
pip install "evalai>=1.2.3"

# Set EvalAI account token
evalai set_token <your EvalAI participant token>

# Push docker image to EvalAI docker registry
# Pointnav
evalai push pointnav_submission:latest --phase <phase-name>

# Objectnav
evalai push objectnav_submission:latest --phase <phase-name>
```

Valid challenge phases are `habitat20-{pointnav, objectnav}-{minival, test-std, test-ch}`.

The challenge consists of the following phases:

1. **Minival phase**: This split is same as the one used in `./test_locally_{pointnav, objectnav}_rgbd.sh`. The purpose of this phase/split is sanity checking -- to confirm that our remote evaluation reports the same result as the one you're seeing locally. Each team is allowed maximum of 30 submission per day for this phase, but please use them judiciously. We will block and disqualify teams that spam our servers. 
1. **Test Standard phase**: The purpose of this phase/split is to serve as the public leaderboard establishing the state of the art; this is what should be used to report results in papers. Each team is allowed maximum of 10 submission per day for this phase, but again, please use them judiciously. Don't overfit to the test set. 
1. **Test Challenge phase**: This phase/split will be used to decide challenge winners. Each team is allowed total of 5 submissions until the end of challenge submission phase. Results on this split will not be made public until the announcement of final results at the [Embodied AI workshop at CVPR](https://embodied-ai.org/). 
1. **Optional Test Challenge phase for PointNav track (Habitat to Gibson sim2real)**: Top-5 teams from the Habitat Test Standard phase will have a chance to participate in the [Gibson Sim2Real Challenge](http://svl.stanford.edu/gibson2/challenge.html>) for their Phase 2 (Real World phase) and potentially Phase 3 (Demo phase). Additional submission to the Gibson challenge will be required.

Note: Your agent will be evaluated on 1000-2000 episodes and will have a total available time of 24 hours to finish. Your submissions will be evaluated on AWS EC2 p2.xlarge instance which has a Tesla K80 GPU (12 GB Memory), 4 CPU cores, and 61 GB RAM. If you need more time/resources for evaluation of your submission please get in touch. If you face any issues or have questions you can ask them by opening an issue on this repository.

### PointNav/ObjectNav DDPPO Baseline Starter Code
We have added a config in `configs/ddppo_pointnav.yaml | configs/ddppo_objectnav.yaml` that includes a baseline using DDPPO from Habitat-API. 

1. Install the [Habitat-Sim](https://github.com/facebookresearch/habitat-sim/) and [Habitat-API](https://github.com/facebookresearch/habitat-api/) packages. Also ensure that habitat-baselines is installed when installing Habitat-API by installing it with ```python setup.py develop --all```

1. Download the Gibson dataset following the instructions [here](https://github.com/StanfordVL/GibsonEnv#database). After downloading extract the dataset to folder `habitat-challenge/habitat-challenge-data/data/scene_datasets/gibson/` folder (this folder should contain the `.glb` files from gibson). Note that the `habitat-api` folder is the [habitat-api](https://github.com/facebookresearch/habitat-api/) repository folder. The data also needs to be in the habitat-challenge-data/ in this repository.

1. **Pointnav**: Download the dataset for Gibson PointNav from [link](https://dl.fbaipublicfiles.com/habitat/data/datasets/pointnav/gibson/v2/pointnav_gibson_v2.zip) and place it in the folder `habitat-challenge/habitat-challenge-data/data/datasets/pointnav/gibson`. If placed correctly, you should have the train and val splits at `habitat-challenge/habitat-challenge-data/data/datasets/pointnav/gibson/v2/train/` and `habitat-challenge/habitat-challenge-data/data/datasets/pointnav/gibson/v2/val/` respectively. Place Gibson scenes downloaded in step-4 of local-evaluation under the `habitat-challenge/habitat-challenge-data/data/scene_datasets` folder. If you have already downloaded thes files for the habitat-api repo, you may simply symlink them using `ln -s $PATH_TO_SCENE_DATASETS habitat-challenge-data/data/scene_datasets` (if on OSX or Linux).

**Objectnav**: Download the episodes dataset for Matterport3D ObjectNav from [link](https://dl.fbaipublicfiles.com/habitat/data/datasets/objectnav/m3d/v1/objectnav_mp3d_v1.zip) and place it in the folder `habitat-challenge/habitat-challenge-data/data/datasets/objectnav/mp3d`. If placed correctly, you should have the train and val splits at `habitat-challenge/habitat-challenge-data/data/datasets/objectnav/mp3d/v1/train/` and `habitat-challenge/habitat-challenge-data/data/datasets/objectnav/mp3d/v1/val/` respectively. Place Gibson scenes downloaded in step-4 of local-evaluation under the `habitat-challenge/habitat-challenge-data/data/scene_datasets` folder. If you have already downloaded thes files for the habitat-api repo, you may simply symlink them using `ln -s $PATH_TO_SCENE_DATASETS habitat-challenge-data/data/scene_datasets` (if on OSX or Linux).

1. An example on how to train the DDPPO can be found in [habitat-api/habitat_baselines/rl/ddppo](https://github.com/facebookresearch/habitat-api/tree/master/habitat_baselines/rl/ddppo). See the corresponding README in habitat-api for how to adjust the various hyperparameters, save locations, visual encoders and other features. 
    
    1. To run on a single machine use the following script, where `$task={pointnav, objectnav}`:
        ```bash
        #/bin/bash

        export GLOG_minloglevel=2
        export MAGNUM_LOG=quiet

        set -x
        python -u -m torch.distributed.launch \
            --use_env \
            --nproc_per_node 1 \
            habitat_baselines/run.py \
            --exp-config configs/ddppo_${task}.yaml \
            --run-type train \
            TASK_CONFIG.DATASET.SPLIT 'train' 
        ```
    1. There is also an example of running the code on a distributed a slurm cluster. While this is not necessary, if you have access to that level of compute, it can significantly speed up training. To run on multiple machines in a slurm cluster run the following script. change ```#SBATCH --nodes $NUM_OF_MACHINES``` to the number of machines and ```#SBATCH --ntasks-per-node $NUM_OF_GPUS``` and ```$SBATCH --gres $NUM_OF_GPUS``` to specify the number of GPUS to use per requested machine.
        ```bash
        #!/bin/bash
        #SBATCH --job-name=ddppo
        #SBATCH --output=logs.ddppo.out
        #SBATCH --error=logs.ddppo.err
        #SBATCH --gres gpu:1
        #SBATCH --nodes 1
        #SBATCH --cpus-per-task 10
        #SBATCH --ntasks-per-node 1
        #SBATCH --mem=60GB
        #SBATCH --time=12:00
        #SBATCH --signal=USR1@600
        #SBATCH --partition=dev

        export GLOG_minloglevel=2
        export MAGNUM_LOG=quiet

        export MASTER_ADDR=$(srun --ntasks=1 hostname 2>&1 | tail -n1)

        set -x
        srun python -u -m habitat_baselines.run \
            --exp-config configs/ddppo_${task}.yaml \
            --run-type train \
            TASK_CONFIG.DATASET.SPLIT 'train' 
        ```
    1. **Notes about performance**: We have noticed that turning on the RGB/Depth sensor noise may lead to reduced simulation speed. As such, we recommend initially training with these noises turned off and using them for fine tuning if necessary. This can be done by commenting out the lines that include the key "NOISE_MODEL" in the config: ```habitat-challenge/configs/challenge_pointnav2020.local.rgbd.yaml```.
    1. The preceding two scripts are based off ones found in the [habitat_baselines/ddppo](https://github.com/facebookresearch/habitat-api/tree/master/habitat_baselines/rl/ddppo).

1. The checkpoint specified by ```$PATH_TO_CHECKPOINT ``` can evaluated by SPL and other measurements by running the following command:

    ```bash
    python -u -m habitat_baselines.run \
        --exp-config $EXP_CONFIG \
        --run-type eval \
        EVAL_CKPT_PATH_DIR $PATH_TO_CHECKPOINT \
        TASK_CONFIG.DATASET.SPLIT val
    ```
1. To run the code on EvalAI, you will need to build a docker file. We modify one for the baseline located in `${Task}_DDPPO_baseline.Docker`, where `$Task={Pointnav, Objectnav}`. For the sake of completeness, we list the step by step modifications that you may have to your own Docker are listed below. If you just want to test the baseline code, feel free to skip the sction as the ```${TASK}_DDPPO_baseline.Dockerfile``` is ready to go as is.
    1. You may want to modify the ${TASK}.Dockerfile to include PyTorch or other libraries. To install pytorch, ifcfg and tensorboard, add the following command to the Docker file:
        ```dockerfile
        RUN /bin/bash -c ". activate habitat; pip install ifcfg torch tensorboard"
        ```
    1. You change which ```agent.py``` and which ``submission.sh`` script is used in the Docker, modify the following lines and replace the first agent.py or submission.sh with your new files.:
        ```dockerfile
        ADD agent.py agent.py
        ADD submission.sh submission.sh
        ```
    1. Do not forget to add any other files you may need in the Docker, for example, we add the ```demo.ckpt.pth``` file which is the saved weights from the DDPPO example code.
    
    1. Finally modify the submission.sh script to run the appropiate command to test your agents. The scaffold for this code can be found ```agent.py``` and the DDPPO specific agent can be found in ```ddppo_agents.py```. In this example, we only modify the final command of the PointNav/ObjectNav docker: by adding the following args to submission.sh ```--model-path demo.ckpt.pth --input-type rgbd```. The default submission.sh script will pass these args to the python script. You may also replace the submission.sh. 
        1. Please note that at this time, that habitat_baselines uses a slightly different config system and the configs nodes for habitat are defined under TASK_CONFIG which is loaded at runtime from BASE_TASK_CONFIG_PATH. We manually overwrite this config using the opts args in our agent.py file.

1. Once your Dockerfile and other code is modified to your satisfcation, build it with the following command.
    ```bash
    docker build . --file ${Task}_DDPPO_Baseline.Dockerfile -t ${task}_submission
    ```
1. To test locally simple run the ```test_locally_${task}_rgbd.sh``` script. If the docker runs your code without errors, it should work on Eval-AI. The instructions for submitting the Docker to EvalAI are listed above.


## Citing Habitat Challenge 2020
Please cite the following paper for details about the 2020 PointNav challenge:

```
@inproceedings{habitat2020sim2real,
  title     =     {Are We Making Real Progress in Simulated Environments? Measuring the Sim2Real Gap in Embodied Visual Navigation},
  author    =     {Abhishek Kadian, Joanne Truong, Aaron Gokaslan, Alexander Clegg, Erik Wijmans, Stefan Lee, Manolis Savva, Sonia Chernova, Dhruv Batra},
  booktitle =     {arXiv:1912.06321},
  year      =     {2019}
}
```

## Acknowledgments

The Habitat challenge would not have been possible without the infrastructure and support of [EvalAI](https://evalai.cloudcv.org/) team. We also thank the work behind [Gibson](http://gibsonenv.stanford.edu/) and [Matterport3D](https://niessner.github.io/Matterport/) datasets. 

## References

[1] [Habitat: A Platform for Embodied AI Research](https://arxiv.org/abs/1904.01201). Manolis Savva\*, Abhishek Kadian\*, Oleksandr Maksymets\*, Yili Zhao, Erik Wijmans, Bhavana Jain, Julian Straub, Jia Liu, Vladlen Koltun, Jitendra Malik, Devi Parikh, Dhruv Batra. IEEE/CVF International Conference on Computer Vision (ICCV), 2019.

[2] [On evaluation of embodied navigation agents](https://arxiv.org/abs/1807.06757). Peter Anderson, Angel Chang, Devendra Singh Chaplot, Alexey Dosovitskiy, Saurabh Gupta, Vladlen Koltun, Jana Kosecka, Jitendra Malik, Roozbeh Mottaghi, Manolis Savva, Amir R. Zamir. arXiv:1807.06757, 2018.

[3] [Are We Making Real Progress in Simulated Environments? Measuring the Sim2Real Gap in Embodied Visual Navigation](https://abhiskk.github.io/sim2real). Abhishek Kadian\*, Joanne Truong\*, Aaron Gokaslan, Alexander Clegg, Erik Wijmans, Stefan Lee, Manolis Savva, Sonia Chernova, Dhruv Batra. arXiv:1912.06321, 2019.<|MERGE_RESOLUTION|>--- conflicted
+++ resolved
@@ -55,100 +55,6 @@
 1. **Multiple cosmetic/minor changes**: Change in robot embodiment/size, camera resolution, height, and orientation, etc &mdash; to match LoCoBot. 
 
 
-<<<<<<< HEAD
-=======
-
-### PointNav DD-PPO Baseline Starter Code
-We have added a config in configs/ddpo_pointnav.yaml that includes a baseline using DDPPO from Habitat-API. 
-
-1. Install the [Habitat-Sim](https://github.com/facebookresearch/habitat-sim/) and [Habitat-API](https://github.com/facebookresearch/habitat-api/) packages. Also ensure that habitat-baselines is installed when installing Habitat-API by installing it with ```python setup.py develop --all```
-
-1. Download the Gibson dataset following the instructions [here](https://github.com/StanfordVL/GibsonEnv#database). After downloading extract the dataset to folder `habitat-challenge/habitat-challenge-data/data/scene_datasets/gibson/` folder (this folder should contain the `.glb` files from gibson). Note that the `habitat-api` folder is the [habitat-api](https://github.com/facebookresearch/habitat-api/) repository folder. The data also needs to be be in the habitat-challenge-data/ in this repository.
-
-1. Download the dataset for Gibson pointnav from [link](https://dl.fbaipublicfiles.com/habitat/data/datasets/pointnav/gibson/v2/pointnav_gibson_v2.zip) and place it in the folder `habitat-challenge/habitat-challenge-data/data/datasets/pointnav/gibson`. If placed correctly, you should have the train and val splits at `habitat-challenge/habitat-challenge-data/data/datasets/pointnav/gibson/v2/train/` and `habitat-challenge/habitat-challenge-data/data/datasets/pointnav/gibson/v2/val/` respectively. Place Gibson scenes downloaded in step-4 of local-evaluation under the `habitat-challenge/habitat-challenge-data/data/scene_datasets` folder. If you have already downloaded thes files for the habitat-api repo, you may simply symlink them using `ln -s $PATH_TO_SCENE_DATASETS habitat-challenge-data/data/scene_datasets` (if on OSX or Linux).
-
-1. An example on how to train the DD-PPO can be found in [habitat-api/habitat_baselines/rl/ddppo](https://github.com/facebookresearch/habitat-api/tree/master/habitat_baselines/rl/ddppo). See the corresponding README in habitat-api for how to adjust the various hyperparameters, save locations, visual encoders and other features. 
-    
-    1. To run on a single machine use the following script:
-        ```bash
-        #/bin/bash
-
-        export GLOG_minloglevel=2
-        export MAGNUM_LOG=quiet
-
-        set -x
-        python -u -m torch.distributed.launch \
-            --use_env \
-            --nproc_per_node 1 \
-            habitat_baselines/run.py \
-            --exp-config configs/ddppo_pointnav.yaml \
-            --run-type train \
-            TASK_CONFIG.DATASET.SPLIT 'train' 
-        ```
-    1. There is also an example of running the code on a distributed a slurm cluster. While this is not necessary, if you have access to that level of compute, it can significantly speed up training. To run on multiple machines in a slurm cluster run the following script. change ```#SBATCH --nodes $NUM_OF_MACHINES``` to the number of machines and ```#SBATCH --ntasks-per-node $NUM_OF_GPUS``` and ```$SBATCH --gres $NUM_OF_GPUS``` to specify the number of GPUS to use per requested machine.
-        ```bash
-        #!/bin/bash
-        #SBATCH --job-name=ddppo
-        #SBATCH --output=logs.ddppo.out
-        #SBATCH --error=logs.ddppo.err
-        #SBATCH --gres gpu:1
-        #SBATCH --nodes 1
-        #SBATCH --cpus-per-task 10
-        #SBATCH --ntasks-per-node 1
-        #SBATCH --mem=60GB
-        #SBATCH --time=12:00
-        #SBATCH --signal=USR1@600
-        #SBATCH --partition=dev
-
-        export GLOG_minloglevel=2
-        export MAGNUM_LOG=quiet
-
-        export MASTER_ADDR=$(srun --ntasks=1 hostname 2>&1 | tail -n1)
-
-        set -x
-        srun python -u -m habitat_baselines.run \
-            --exp-config configs/ddppo_pointnav.yaml \
-            --run-type train \
-            TASK_CONFIG.DATASET.SPLIT 'train' 
-        ```
-    1. **Notes about performance**: We have noticed that turning on the RGB/Depth sensor noise may lead to reduced simulation speed. As such, we recommend initially training with these noises turned off and using them for fine tuning if necessary. This can be done by commenting out the lines that include the key "NOISE_MODEL" in the config: ```habitat-challenge/configs/challenge_pointnav2020.local.rgbd.yaml```.
-    1. The preceding two scripts are based off ones found in the [habitat_baselines/ddppo](https://github.com/facebookresearch/habitat-api/tree/master/habitat_baselines/rl/ddppo).
-
-1. The checkpoint specified by ```$PATH_TO_CHECKPOINT ``` can evaluated by SPL and other measurements by running the following command:
-
-    ```bash
-    python -u -m habitat_baselines.run \
-        --exp-config configs/ddppo_pointnav.yaml \
-        --run-type eval \
-        EVAL_CKPT_PATH_DIR $PATH_TO_CHECKPOINT \
-        TASK_CONFIG.DATASET.SPLIT val
-    ```
-    The weights used for our DD-PPO pointnav baseline for the Habitat-2020 challenge can be downloaded with the following command. The default DD-PPO baseline is trained for 120 Updates on 10 million frames with the config param: ```RL.SLACK_REWARD '-0.001'``` which reduces the slack reward to -0.001:
-    ```bash
-    wget https://dl.fbaipublicfiles.com/habitat/data/baselines/v1/ddppo_pointnav_habitat2020_challenge_baseline_v1.pth
-    ```
-1. To run the code on EvalAI, you will need to build a docker file. We modify one for the baseline located in `Pointnav_DDPPO_baseline.Docker` For the sake of completeness, we list the step by step modifications that you may have to your own Docker are listed below. If you just want to test the baseline code, feel free to skip the sction as the ```Pointnav_DDPPO_baseline.Dockerfile``` is ready to go as is.
-    1. You may want to modify the PointNav.Dockerfile to include PyTorch or other libraries. To install pytorch, ifcfg and tensorboard, add the following command to the Docker file:
-        ```dockerfile
-        RUN /bin/bash -c ". activate habitat; pip install ifcfg torch tensorboard"
-        ```
-    1. You change which ```agent.py``` and which ``submission.sh`` script is used in the Docker, modify the following lines and replace the first agent.py or submission.sh with your new files.:
-        ```dockerfile
-        ADD agent.py agent.py
-        ADD submission.sh submission.sh
-        ```
-    1. Do not forget to add any other files you may need in the Docker, for example, we add the ```demo.ckpt.pth``` file which is the saved weights from the DDPPO example code.
-    
-    1. Finally modify the submission.sh script to run the appropiate command to test your agents. The scaffold for this code can be found ```agent.py``` and the DD-PPO PointNav specific agent can be found in ```ddppo_agents.py```. In this example, we only modify the final command of the PointNav docker: by adding the following args to submission.sh ```--model-path demo.ckpt.pth --input-type rgbd```. The default submission.sh script will pass these args to the python script. You may also replace the submission.sh. 
-        1. Please note that at this time, that habitat_baselines uses a slightly different config system and the configs nodes for habitat are defined under TASK_CONFIG which is loaded at runtime from BASE_TASK_CONFIG_PATH. We manually overwrite this config using the opts args in our agent.py file.
-
-1. Once your Dockerfile and other code is modified to your satisfcation, build it with the following command.
-    ```bash
-    docker build . --file Pointnav_DDPPO_Baseline.Dockerfile -t pointnav_submission
-    ```
-1. To test locally simple run the ```test_locally_pointnav_rgbd.sh``` script. If the docker runs your code without errors, it should work on Eval-AI. The instructions for submitting the Docker to EvalAI are listed below.
-
->>>>>>> 03e2b1ba
 ## Task 2: ObjectNav
 
 In ObjectNav, an agent is initialized at a random starting position and orientation in an unseen environment and asked to find an instance of an object category (*‘find a chair’*) by navigating to  it. A map of the environment is not provided and the agent must only use its sensory input to navigate. 
